--- conflicted
+++ resolved
@@ -112,7 +112,6 @@
 		arch = corev1beta1.ArchitectureArm64
 	}
 
-<<<<<<< HEAD
 	if options.FromContext(ctx).NetworkPluginMode == consts.NetworkPluginModeOverlay {
 		// TODO: make conditional on pod subnet
 		vnetLabels, err := p.getVnetInfoLabels(ctx, nodeClass)
@@ -121,15 +120,7 @@
 		}
 		labels = lo.Assign(labels, vnetLabels)
 	}
-	// This label is required for the cilium agent daemonset because
-	// we select the nodes for the daemonset based on this label
-	//              - key: kubernetes.azure.com/ebpf-dataplane
-	//            operator: In
-	//            values:
-	//              - cilium
-	labels[vnetDataPlaneLabel] = consts.NetworkDataplaneCilium
-=======
-	// TODO: Make conditional on epbf dataplane
+	
 	if options.FromContext(ctx).NetworkDataplane == networkDataplaneCilium {
 		// This label is required for the cilium agent daemonset because
 		// we select the nodes for the daemonset based on this label
@@ -140,7 +131,6 @@
 
 		labels[vnetDataPlaneLabel] = networkDataplaneCilium
 	}
->>>>>>> 13ad66a7
 
 	return &parameters.StaticParameters{
 		ClusterName:                    options.FromContext(ctx).ClusterName,
