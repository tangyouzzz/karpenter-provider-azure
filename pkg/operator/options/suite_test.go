/*
Portions Copyright (c) Microsoft Corporation.

Licensed under the Apache License, Version 2.0 (the "License");
you may not use this file except in compliance with the License.
You may obtain a copy of the License at

    http://www.apache.org/licenses/LICENSE-2.0

Unless required by applicable law or agreed to in writing, software
distributed under the License is distributed on an "AS IS" BASIS,
WITHOUT WARRANTIES OR CONDITIONS OF ANY KIND, either express or implied.
See the License for the specific language governing permissions and
limitations under the License.
*/

package options_test

import (
	"context"
	"flag"
	"fmt"
	"os"
	"testing"

	. "github.com/onsi/ginkgo/v2"
	. "github.com/onsi/gomega"
	"github.com/samber/lo"
	. "knative.dev/pkg/logging/testing"

	"github.com/Azure/karpenter-provider-azure/pkg/operator/options"
	"github.com/Azure/karpenter-provider-azure/pkg/test"
	coreoptions "sigs.k8s.io/karpenter/pkg/operator/options"
)

var ctx context.Context

func TestAPIs(t *testing.T) {
	ctx = TestContextWithLogger(t)
	RegisterFailHandler(Fail)
	RunSpecs(t, "Options")
}

var _ = Describe("Options", func() {
	var envState map[string]string
	var environmentVariables = []string{
		"CLUSTER_NAME",
		"CLUSTER_ENDPOINT",
		"VM_MEMORY_OVERHEAD_PERCENT",
		"CLUSTER_ID",
		"KUBELET_BOOTSTRAP_TOKEN",
		"SSH_PUBLIC_KEY",
		"NETWORK_POLICY",
		"NODE_IDENTITIES",
	}

	var fs *coreoptions.FlagSet
	var opts *options.Options

	BeforeEach(func() {
		envState = map[string]string{}
		for _, ev := range environmentVariables {
			val, ok := os.LookupEnv(ev)
			if ok {
				envState[ev] = val
			}
			os.Unsetenv(ev)
		}
		fs = &coreoptions.FlagSet{
			FlagSet: flag.NewFlagSet("karpenter", flag.ContinueOnError),
		}
		opts = &options.Options{}
		opts.AddFlags(fs)
	})

	AfterEach(func() {
		for _, ev := range environmentVariables {
			os.Unsetenv(ev)
		}
		for ev, val := range envState {
			os.Setenv(ev, val)
		}
	})

	Context("Env Vars", func() {
		It("should correctly fallback to env vars when CLI flags aren't set", func() {
			os.Setenv("CLUSTER_NAME", "env-cluster")
			os.Setenv("CLUSTER_ENDPOINT", "https://environment-cluster-id-value-for-testing")
			os.Setenv("VM_MEMORY_OVERHEAD_PERCENT", "0.3")
			os.Setenv("KUBELET_BOOTSTRAP_TOKEN", "env-bootstrap-token")
			os.Setenv("SSH_PUBLIC_KEY", "env-ssh-public-key")
			os.Setenv("NETWORK_POLICY", "env-network-policy")
			os.Setenv("NODE_IDENTITIES", "/subscriptions/1234/resourceGroups/mcrg/providers/Microsoft.ManagedIdentity/userAssignedIdentities/envid1,/subscriptions/1234/resourceGroups/mcrg/providers/Microsoft.ManagedIdentity/userAssignedIdentities/envid2")
			os.Setenv("VNET_SUBNET_ID", "/subscriptions/12345678-1234-1234-1234-123456789012/resourceGroups/sillygeese/providers/Microsoft.Network/virtualNetworks/karpentervnet/subnets/karpentersub")
			fs = &coreoptions.FlagSet{
				FlagSet: flag.NewFlagSet("karpenter", flag.ContinueOnError),
			}
			opts.AddFlags(fs)
			err := opts.Parse(fs)
			Expect(err).ToNot(HaveOccurred())
			expectOptionsEqual(opts, test.Options(test.OptionsFields{
				ClusterName:                    lo.ToPtr("env-cluster"),
				ClusterEndpoint:                lo.ToPtr("https://environment-cluster-id-value-for-testing"),
				VMMemoryOverheadPercent:        lo.ToPtr(0.3),
				ClusterID:                      lo.ToPtr("46593302"),
				KubeletClientTLSBootstrapToken: lo.ToPtr("env-bootstrap-token"),
				SSHPublicKey:                   lo.ToPtr("env-ssh-public-key"),
				NetworkPolicy:                  lo.ToPtr("env-network-policy"),
				SubnetID:                       lo.ToPtr("/subscriptions/12345678-1234-1234-1234-123456789012/resourceGroups/sillygeese/providers/Microsoft.Network/virtualNetworks/karpentervnet/subnets/karpentersub"),
				NodeIdentities:                 []string{"/subscriptions/1234/resourceGroups/mcrg/providers/Microsoft.ManagedIdentity/userAssignedIdentities/envid1", "/subscriptions/1234/resourceGroups/mcrg/providers/Microsoft.ManagedIdentity/userAssignedIdentities/envid2"},
			}))
		})
	})
	Context("Validation", func() {
<<<<<<< HEAD
		It("should fail when network-plugin-mode is invalid", func() {
			typo := "overlaay"
			errMsg := fmt.Sprintf("network-plugin-mode %v is invalid. network-plugin-mode must equal 'overlay' or ''", typo)

			err := opts.Parse(
				fs,
				"--cluster-name", "my-name",
				"--cluster-endpoint", "https://karpenter-000000000000.hcp.westus2.staging.azmk8s.io",
				"--kubelet-bootstrap-token", "flag-bootstrap-token",
				"--ssh-public-key", "flag-ssh-public-key",
				"--vm-memory-overhead-percent", "-0.01",
				"--network-plugin-mode", typo,
			)
			Expect(err).To(MatchError(ContainSubstring(errMsg)))
		})
=======
		It("should fail validation when networkDataplane is not invalid", func() {
			err := opts.Parse(
				fs,
				"--cluster-endpoint", "https://karpenter-000000000000.hcp.westus2.staging.azmk8s.io",
				"--kubelet-bootstrap-token", "flag-bootstrap-token",
				"--ssh-public-key", "flag-ssh-public-key",
				"--network-dataplane", "ciluum",
			)
			Expect(err).To(MatchError(ContainSubstring("network dataplane ciluum is not a valid network dataplane, valid dataplanes are ('azure', 'cilium')")))
		})

>>>>>>> 13ad66a7
		It("should fail validation when clusterName not included", func() {
			err := opts.Parse(
				fs,
				"--cluster-endpoint", "https://karpenter-000000000000.hcp.westus2.staging.azmk8s.io",
				"--kubelet-bootstrap-token", "flag-bootstrap-token",
				"--ssh-public-key", "flag-ssh-public-key",
			)
			Expect(err).To(MatchError(ContainSubstring("missing field, cluster-name")))
		})
		It("should fail validation when clusterEndpoint not included", func() {
			err := opts.Parse(
				fs,
				"--cluster-name", "my-name",
				"--kubelet-bootstrap-token", "flag-bootstrap-token",
				"--ssh-public-key", "flag-ssh-public-key",
			)
			Expect(err).To(MatchError(ContainSubstring("missing field, cluster-endpoint")))
		})
		It("should fail validation when kubeletClientTLSBootstrapToken not included", func() {
			err := opts.Parse(
				fs,
				"--cluster-name", "my-name",
				"--cluster-endpoint", "https://karpenter-000000000000.hcp.westus2.staging.azmk8s.io",
				"--ssh-public-key", "flag-ssh-public-key",
			)
			Expect(err).To(MatchError(ContainSubstring("missing field, kubelet-bootstrap-token")))
		})
		It("should fail validation when SSHPublicKey not included", func() {
			err := opts.Parse(
				fs,
				"--cluster-name", "my-name",
				"--cluster-endpoint", "https://karpenter-000000000000.hcp.westus2.staging.azmk8s.io",
				"--kubelet-bootstrap-token", "flag-bootstrap-token",
			)
			Expect(err).To(MatchError(ContainSubstring("missing field, ssh-public-key")))
		})
		It("should fail validation when VNet SubnetID not included", func() {
			err := opts.Parse(
				fs,
				"--cluster-name", "my-name",
				"--cluster-endpoint", "https://karpenter-000000000000.hcp.westus2.staging.azmk8s.io",
				"--kubelet-bootstrap-token", "flag-bootstrap-token",
				"--ssh-public-key", "flag-ssh-public-key",
				"--vnet-subnet-id", "",
			)
			Expect(err).To(MatchError(ContainSubstring("missing field, vnet-subnet-id")))
		})
		It("should fail validation when VNet SubnetID is invalid (not absolute)", func() {
			err := opts.Parse(
				fs,
				"--cluster-name", "my-name",
				"--cluster-endpoint", "https://karpenter-000000000000.hcp.westus2.staging.azmk8s.io",
				"--kubelet-bootstrap-token", "flag-bootstrap-token",
				"--ssh-public-key", "flag-ssh-public-key",
				"--vnet-subnet-id", "invalid-vnet-subnet-id",
			)
			Expect(err).To(MatchError(ContainSubstring("vnet-subnet-id is invalid: invalid vnet subnet id: invalid-vnet-subnet-id")))
		})
		It("should fail when clusterEndpoint is invalid (not absolute)", func() {
			err := opts.Parse(
				fs,
				"--cluster-name", "my-name",
				"--cluster-endpoint", "karpenter-000000000000.hcp.westus2.staging.azmk8s.io",
				"--kubelet-bootstrap-token", "flag-bootstrap-token",
				"--ssh-public-key", "flag-ssh-public-key",
			)
			Expect(err).To(MatchError(ContainSubstring("not a valid clusterEndpoint URL")))
		})
		It("should fail when vmMemoryOverheadPercent is negative", func() {
			err := opts.Parse(
				fs,
				"--cluster-name", "my-name",
				"--cluster-endpoint", "https://karpenter-000000000000.hcp.westus2.staging.azmk8s.io",
				"--kubelet-bootstrap-token", "flag-bootstrap-token",
				"--ssh-public-key", "flag-ssh-public-key",
				"--vm-memory-overhead-percent", "-0.01",
			)
			Expect(err).To(MatchError(ContainSubstring("vm-memory-overhead-percent cannot be negative")))
		})
	})
})

func expectOptionsEqual(optsA *options.Options, optsB *options.Options) {
	GinkgoHelper()
	Expect(optsA.ClusterName).To(Equal(optsB.ClusterName))
	Expect(optsA.ClusterEndpoint).To(Equal(optsB.ClusterEndpoint))
	Expect(optsA.VMMemoryOverheadPercent).To(Equal(optsB.VMMemoryOverheadPercent))
	Expect(optsA.ClusterID).To(Equal(optsB.ClusterID))
	Expect(optsA.KubeletClientTLSBootstrapToken).To(Equal(optsB.KubeletClientTLSBootstrapToken))
	Expect(optsA.SSHPublicKey).To(Equal(optsB.SSHPublicKey))
	Expect(optsA.NetworkPolicy).To(Equal(optsB.NetworkPolicy))
	Expect(optsA.NodeIdentities).To(Equal(optsB.NodeIdentities))
}<|MERGE_RESOLUTION|>--- conflicted
+++ resolved
@@ -112,7 +112,6 @@
 		})
 	})
 	Context("Validation", func() {
-<<<<<<< HEAD
 		It("should fail when network-plugin-mode is invalid", func() {
 			typo := "overlaay"
 			errMsg := fmt.Sprintf("network-plugin-mode %v is invalid. network-plugin-mode must equal 'overlay' or ''", typo)
@@ -128,8 +127,7 @@
 			)
 			Expect(err).To(MatchError(ContainSubstring(errMsg)))
 		})
-=======
-		It("should fail validation when networkDataplane is not invalid", func() {
+		It("should fail validation when networkDataplane is not valid", func() {
 			err := opts.Parse(
 				fs,
 				"--cluster-endpoint", "https://karpenter-000000000000.hcp.westus2.staging.azmk8s.io",
@@ -139,8 +137,6 @@
 			)
 			Expect(err).To(MatchError(ContainSubstring("network dataplane ciluum is not a valid network dataplane, valid dataplanes are ('azure', 'cilium')")))
 		})
-
->>>>>>> 13ad66a7
 		It("should fail validation when clusterName not included", func() {
 			err := opts.Parse(
 				fs,
