--- conflicted
+++ resolved
@@ -130,7 +130,6 @@
 	go.uber.org/automaxprocs v1.5.3 // indirect
 	go.uber.org/mock v0.4.0 // indirect
 	golang.org/x/crypto v0.27.0 // indirect
-<<<<<<< HEAD
 	golang.org/x/exp v0.0.0-20240808152545-0cdaa3abc0fa // indirect
 	golang.org/x/net v0.29.0 // indirect
 	golang.org/x/oauth2 v0.22.0 // indirect
@@ -138,16 +137,6 @@
 	golang.org/x/term v0.24.0 // indirect
 	golang.org/x/text v0.18.0 // indirect
 	golang.org/x/time v0.6.0 // indirect
-=======
-	golang.org/x/exp v0.0.0-20240719175910-8a7402abbf56 // indirect
-	golang.org/x/net v0.29.0 // indirect
-	golang.org/x/oauth2 v0.21.0 // indirect
-	golang.org/x/sync v0.8.0 // indirect
-	golang.org/x/sys v0.25.0 // indirect
-	golang.org/x/term v0.24.0 // indirect
-	golang.org/x/text v0.18.0 // indirect
-	golang.org/x/time v0.5.0 // indirect
->>>>>>> 2054da04
 	golang.org/x/tools v0.24.0 // indirect
 	gomodules.xyz/jsonpatch/v2 v2.4.0 // indirect
 	google.golang.org/api v0.183.0 // indirect
